import argparse
import sys
import os
import json
import pickle
from src.pcap_analyzer import PcapAnalyzer
from src.ai_query_handler import AIQueryHandler

class SessionManager:
    """Manages session data for OpenAI key, pcap file, and parsed data."""
    def __init__(self):
        self.openai_key = None
        self.pcap_file = None
        self.parsed_data = None
        self.pcap_analyzer = None
        self.session_file = "session_data.pkl"
        self.load_session()

    def load_session(self):
        """Load session data from file if it exists."""
        try:
            if os.path.exists(self.session_file):
                with open(self.session_file, 'rb') as f:
                    data = pickle.load(f)
                    self.openai_key = data.get('openai_key')
                    self.pcap_file = data.get('pcap_file')
                    self.parsed_data = data.get('parsed_data')
                print("✓ Previous session loaded successfully")
        except Exception as e:
            print(f"⚠️  Could not load previous session: {e}")

    def save_session(self):
        """Save current session data to file."""
        try:
            data = {
                'openai_key': self.openai_key,
                'pcap_file': self.pcap_file,
                'parsed_data': self.parsed_data
            }
            with open(self.session_file, 'wb') as f:
                pickle.dump(data, f)
            print("✓ Session saved successfully")
        except Exception as e:
            print(f"⚠️  Could not save session: {e}")

    def clear_session(self):
        """Clear current session and remove session file."""
        self.openai_key = None
        self.pcap_file = None
        self.parsed_data = None
        self.pcap_analyzer = None
        try:
            if os.path.exists(self.session_file):
                os.remove(self.session_file)
            print("✓ Session cleared successfully")
        except Exception as e:
            print(f"⚠️  Could not clear session file: {e}")

    def set_openai_key(self, key_file):
        """Set OpenAI API key."""
        try:
            with open(key_file, 'r') as f:
                self.openai_key = f.read().strip()
                print("✓ OpenAI key loaded successfully")
                self.save_session()
        except FileNotFoundError:
            print(f"Error: OpenAI key file '{key_file}' not found.")
            return False
        return True

    def set_pcap_file(self, pcap_file):
        """Set pcap file path and parse it."""
        if self.pcap_file == pcap_file and self.parsed_data is not None:
            print("✓ Using cached pcap data (already parsed)")
            return True
        
        self.pcap_file = pcap_file
        self.pcap_analyzer = PcapAnalyzer(pcap_file)
        
        print(f"📊 Parsing pcap file: {pcap_file}")
        print("⏳ This may take a moment for large files...")
        
        try:
            self.parsed_data = self.pcap_analyzer.parse_pcap()
            print("✓ Pcap file parsed successfully and cached for session")
            self.save_session()
            return True
        except Exception as e:
            print(f"❌ Error parsing pcap file: {e}")
            return False

    def get_openai_key(self):
        """Get OpenAI API key."""
        if not self.openai_key:
            return None
        return self.openai_key

    def get_parsed_data(self):
        """Get parsed pcap data."""
        if not self.parsed_data:
            return None
        return self.parsed_data

    def get_session_info(self):
        """Get current session information."""
        info = {
            'openai_key_set': self.openai_key is not None,
            'pcap_file': self.pcap_file,
            'pcap_parsed': self.parsed_data is not None,
            'data_size': len(str(self.parsed_data)) if self.parsed_data else 0
        }
        return info

# Global session manager
session = SessionManager()

def read_openai_key(key_file):
    """Read OpenAI API key from file."""
    try:
        with open(key_file, 'r') as f:
            return f.read().strip()
    except FileNotFoundError:
        print(f"Error: OpenAI key file '{key_file}' not found.")
        sys.exit(1)

def show_session_status():
    """Display current session status."""
    info = session.get_session_info()
    print("\n" + "="*50)
    print("📋 SESSION STATUS")
    print("="*50)
    print(f"🔑 OpenAI Key: {'✓ Set' if info['openai_key_set'] else '❌ Not set'}")
    print(f"📁 PCAP File: {info['pcap_file'] if info['pcap_file'] else '❌ Not set'}")
    print(f"📊 PCAP Parsed: {'✓ Yes' if info['pcap_parsed'] else '❌ No'}")
    if info['pcap_parsed']:
        print(f"💾 Data Size: {info['data_size']:,} characters")
    print("="*50 + "\n")

def show_help():
    """Show interactive mode help."""
    print("\n" + "="*60)
    print("🔧 INTERACTIVE MODE COMMANDS")
    print("="*60)
    print("📝 query <your question>     - Ask a question about the pcap")
    print("🔑 key <path>                - Set OpenAI API key file")
    print("📁 pcap <path>               - Set pcap file to analyze")
    print("📊 status                    - Show current session status")
    print("🔄 clear                     - Clear current session")
    print("❓ help                      - Show this help")
    print("🚪 quit/exit                 - Exit the program")
    print("="*60)
    print("💡 You can also just type your question directly!")
    print("="*60 + "\n")

def interactive_mode():
    """Run interactive session mode."""
    print("\n" + "🎯" + "="*58 + "🎯")
    print("  🤖 WELCOME TO PCAP AI INTERACTIVE SESSION! 🤖")
    print("🎯" + "="*58 + "🎯")
    print("💡 Type 'help' for commands or just ask questions about your pcap!")
    print("🚪 Type 'quit' or 'exit' to leave")
    
    show_session_status()
    
    while True:
        try:
            user_input = input("\n🤖 pcapAI> ").strip()
            
            if not user_input:
                continue
                
            # Handle exit commands
            if user_input.lower() in ['quit', 'exit', 'q']:
                print("👋 Thanks for using pcapAI! Session saved.")
                session.save_session()
                break
                
            # Handle help command
            elif user_input.lower() == 'help':
                show_help()
                continue
                
            # Handle status command
            elif user_input.lower() == 'status':
                show_session_status()
                continue
                
            # Handle clear command
            elif user_input.lower() == 'clear':
                session.clear_session()
                continue
                
            # Handle key command
            elif user_input.lower().startswith('key '):
                key_path = user_input[4:].strip().strip('"\'')
                if session.set_openai_key(key_path):
                    print("✓ API key updated in session")
                continue
                
            # Handle pcap command
            elif user_input.lower().startswith('pcap '):
                pcap_path = user_input[5:].strip().strip('"\'')
                if session.set_pcap_file(pcap_path):
                    print("✓ PCAP file updated in session")
                continue
                
            # Handle query command or direct question
            else:
                # Remove 'query ' prefix if present
                if user_input.lower().startswith('query '):
                    query = user_input[6:].strip()
                else:
                    query = user_input
                
                # Check if we have required data
                openai_key = session.get_openai_key()
                parsed_data = session.get_parsed_data()
                
                if not openai_key:
                    print("❌ No OpenAI API key set. Use: key <path_to_key_file>")
                    continue
                    
                if not parsed_data:
                    print("❌ No pcap data loaded. Use: pcap <path_to_pcap_file>")
                    continue
                
                # Process the query
                print(f"🤖 Processing: {query}")
                try:
                    ai_handler = AIQueryHandler(openai_key)
                    response = ai_handler.query(query, parsed_data)
                    
                    print("\n" + "="*50)
                    print("🤖 AI RESPONSE")
                    print("="*50)
                    print(response)
                    print("="*50)
                    
                except Exception as e:
                    print(f"❌ Error processing query: {e}")
                    
        except KeyboardInterrupt:
            print("\n👋 Session interrupted. Saving data...")
            session.save_session()
            break
        except EOFError:
            print("\n👋 Session ended. Saving data...")
            session.save_session()
            break

def main():
    parser = argparse.ArgumentParser(
        description='AI-powered pcap file analyzer with session management',
        epilog="""
Examples:
  # Interactive mode (recommended)
  python pcap_ai.py
  
  # Command-line mode
  python pcap_ai.py --key key.txt --pcap file.pcap --query "How many packets?"
  
  # Show session status
  python pcap_ai.py --status
  
  # Clear session
  python pcap_ai.py --clear
        """,
        formatter_class=argparse.RawDescriptionHelpFormatter
    )
    
    parser.add_argument('--pcap', help='Path to pcap file (cached for session)')
    parser.add_argument('--key', help='Path to OpenAI API key file (cached for session)')
    parser.add_argument('--query', help='Question about the packet trace (single query mode)')
    parser.add_argument('--status', action='store_true', help='Show current session status')
    parser.add_argument('--clear', action='store_true', help='Clear current session')
    parser.add_argument('--interactive', '-i', action='store_true', help='Force interactive mode')
    
    args = parser.parse_args()
    
    # Handle clear request
    if args.clear:
        session.clear_session()
        return
    
    # Handle status request
    if args.status:
        show_session_status()
        return
    
    # Set OpenAI key if provided
    if args.key:
        if not session.set_openai_key(args.key):
            print("❌ Failed to set API key")
            return
    
<<<<<<< HEAD
    # Set pcap file if provided
    if args.pcap:
        if not session.set_pcap_file(args.pcap):
            print("❌ Failed to set PCAP file")
            return
    
    # If query is provided, run single query mode
    if args.query:
        # Get session data
        openai_key = session.get_openai_key()
        parsed_data = session.get_parsed_data()
=======
    try:
        # Parse pcap file
        parsed_data = pcap_analyzer.parse_pcap()
        print("Pcap file parsed successfully.")
>>>>>>> f989f8b5
        
        if not openai_key:
            print("❌ Error: OpenAI key not set for this session.")
            print("💡 Use --key to set the OpenAI key file")
            return
            
        if not parsed_data:
            print("❌ Error: No pcap data available.")
            print("💡 Use --pcap to set the pcap file")
            return
        
        # Initialize AI handler and process query
        ai_handler = AIQueryHandler(openai_key)
        print(f"🤖 Processing query: {args.query}")
        
        try:
            response = ai_handler.query(args.query, parsed_data)
            
            print("\n" + "="*50)
            print("🤖 AI RESPONSE")
            print("="*50)
            print(response)
            print("="*50)
            
        except Exception as e:
            print(f"❌ Error: {e}")
            return
    
    # If no query provided or interactive flag set, start interactive mode
    else:
        interactive_mode()

if __name__ == "__main__":
    main()<|MERGE_RESOLUTION|>--- conflicted
+++ resolved
@@ -293,7 +293,6 @@
             print("❌ Failed to set API key")
             return
     
-<<<<<<< HEAD
     # Set pcap file if provided
     if args.pcap:
         if not session.set_pcap_file(args.pcap):
@@ -305,12 +304,11 @@
         # Get session data
         openai_key = session.get_openai_key()
         parsed_data = session.get_parsed_data()
-=======
+
     try:
         # Parse pcap file
         parsed_data = pcap_analyzer.parse_pcap()
         print("Pcap file parsed successfully.")
->>>>>>> f989f8b5
         
         if not openai_key:
             print("❌ Error: OpenAI key not set for this session.")
